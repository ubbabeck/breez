--- conflicted
+++ resolved
@@ -411,21 +411,13 @@
 		}
 	}
 
-<<<<<<< HEAD
-	// // for testing
-=======
 	// for testing
->>>>>>> 190cd320
 	// for cp, h := range heightHintMap {
 	// 	a.log.Infof("adding test channel cp=%v, hint=%v", cp, h)
 	// 	newStatuses = append(newStatuses, &data.UnconfirmedChannelStatus{
 	// 		ChannelPoint:       cp,
 	// 		HeightHint:         int64(heightHintMap[cp]),
-<<<<<<< HEAD
-	// 		LspConfirmedHeight: int64(h + 10),
-=======
 	// 		LspConfirmedHeight: int64(h + 3),
->>>>>>> 190cd320
 	// 	})
 	// }
 
