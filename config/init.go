package config

import (
	"errors"
	"path"
	"sync"

	flags "github.com/jessevdk/go-flags"
)

const (
	configFile = "breez.conf"
)

var (
	cfg         *Config
	configError error
	once        sync.Once
)

/*
JobConfig hodls the job configuration
*/
type JobConfig struct {
	ConnectedPeers []string `long:"peer"`
}

/*
Config holds the breez configuration
*/
type Config struct {
<<<<<<< HEAD
	WorkingDir        string
	RoutingNodeHost   string `long:"routingnodehost"`
	RoutingNodePubKey string `long:"routingnodepubkey"`
	BreezServer       string `long:"breezserver"`
	Network           string `long:"network"`
	GrpcKeepAlive     bool   `long:"grpckeepalive"`
	BootstrapURL      string `long:"bootstrap"`
	ClosedChannelsURL string `long:"closedchannelsurl"`
=======
	RoutingNodeHost    string `long:"routingnodehost"`
	RoutingNodePubKey  string `long:"routingnodepubkey"`
	BreezServer        string `long:"breezserver"`
	Network            string `long:"network"`
	GrpcKeepAlive      bool   `long:"grpckeepalive"`
	BootstrapURL       string `long:"bootstrap"`
	ClosedChannelsURL  string `long:"closedchannelsurl"`
	BugReportURL       string `long:"bugreporturl"`
	BugReportURLSecret string `long:"bugreporturlsecret"`
>>>>>>> b826a2c7

	//Job Options
	JobCfg JobConfig `group:"Job Options"`
}

// GetConfig returns the config object
func GetConfig(workingDir string) (*Config, error) {
	once.Do(func() {
		configError = initConfig(workingDir)
	})
	return cfg, configError
}

func initConfig(workingDir string) error {
	c := &Config{WorkingDir: workingDir}
	if err := flags.IniParse(path.Join(workingDir, configFile), c); err != nil {
		return err
	}
	if len(c.RoutingNodeHost) == 0 || len(c.RoutingNodePubKey) == 0 {
		return errors.New("Breez must have routing node defined in the configuration file")
	}

	cfg = c
	return nil
}<|MERGE_RESOLUTION|>--- conflicted
+++ resolved
@@ -29,16 +29,7 @@
 Config holds the breez configuration
 */
 type Config struct {
-<<<<<<< HEAD
-	WorkingDir        string
-	RoutingNodeHost   string `long:"routingnodehost"`
-	RoutingNodePubKey string `long:"routingnodepubkey"`
-	BreezServer       string `long:"breezserver"`
-	Network           string `long:"network"`
-	GrpcKeepAlive     bool   `long:"grpckeepalive"`
-	BootstrapURL      string `long:"bootstrap"`
-	ClosedChannelsURL string `long:"closedchannelsurl"`
-=======
+	WorkingDir         string
 	RoutingNodeHost    string `long:"routingnodehost"`
 	RoutingNodePubKey  string `long:"routingnodepubkey"`
 	BreezServer        string `long:"breezserver"`
@@ -48,7 +39,6 @@
 	ClosedChannelsURL  string `long:"closedchannelsurl"`
 	BugReportURL       string `long:"bugreporturl"`
 	BugReportURLSecret string `long:"bugreporturlsecret"`
->>>>>>> b826a2c7
 
 	//Job Options
 	JobCfg JobConfig `group:"Job Options"`
