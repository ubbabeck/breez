--- conflicted
+++ resolved
@@ -53,11 +53,7 @@
 
 func (d *Daemon) startSubscriptions() error {
 	var err error
-<<<<<<< HEAD
-	lnclient, backupEventClient, subswapClient, breezBackupClient, err := newLightningClient(d.cfg)
-=======
-	lnclient, peersClient, backupEventClient, subswapClient, breezBackupClient, routerClient, err := newLightningClient(d.cfg)
->>>>>>> c311979a
+	lnclient, backupEventClient, subswapClient, breezBackupClient, routerClient, err := newLightningClient(d.cfg)
 	if err != nil {
 		return err
 	}
